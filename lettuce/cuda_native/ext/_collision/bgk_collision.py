from typing import Optional

from lettuce.cuda_native import DefaultCodeGeneration, Parameter
from ... import NativeCollision

__all__ = ['NativeBGKCollision']


class NativeBGKCollision(NativeCollision):

    def __init__(self, index: int, force: Optional['NativeForce'] = None):
        NativeCollision.__init__(self, index)
        self.force = force

    @staticmethod
    def create(index: int, force: Optional['NativeForce'] = None):
        if force is None:
            return None
        return NativeBGKCollision(index)

    def cuda_tau_inv(self, reg: 'DefaultCodeGeneration'):
        variable = f"tau_inv{hex(id(self))[2:]}"
        return reg.cuda_hook('1.0 / simulation.collision.tau', Parameter('double', variable))

    def kernel_tau_inv(self, reg: 'DefaultCodeGeneration'):
        variable = self.cuda_tau_inv(reg)
        return reg.kernel_hook(f"static_cast<scalar_t>({variable})", Parameter('scalar_t', variable))

    def generate(self, reg: 'DefaultCodeGeneration'):
        tau_inv = self.kernel_tau_inv(reg)

<<<<<<< HEAD
        for q in range(reg.stencil.q):
            f_q = reg.f_reg(q)
            f_eq_q = reg.equilibrium.f_eq(reg, q)
            reg.pipe.append(f"{f_q}={f_q}-({tau_inv}*({f_q}-{f_eq_q}));")
=======
            generator.launcher_hook(tau_inv, f"double {tau_inv}", tau_inv, '1./simulation.collision.tau')

        if not generator.kernel_hooked(tau_inv):
            generator.kernel_hook(tau_inv, f"scalar_t {tau_inv}", f"static_cast<scalar_t>({tau_inv})")

        return tau_inv

    def generate(self, generator: 'Generator'):
        tau_inv = self.generate_tau_inv(generator)

        # Dies generiert f_eq für die normale Geschwindigkeit u
        generator.equilibrium.generate_f_eq(generator)

        source_term_cpp_variable = None
        if self.force is not None:
            # HIER PASSIERT DIE MAGIE ✨
            # Ruft die generate() Methode von unserem NativeExactDifferenceForce-Objekt auf.
            # Das fügt den C++ Code für den Source Term ein und gibt den Variablennamen zurück.
            source_term_cpp_variable = self.force.generate(generator)

        buffer = generator.append_pipeline_buffer
        ncm = generator.support_no_collision_mask

        buffer('if(no_collision_mask[node_index] == 0) {', cond=ncm)
        buffer('#pragma unroll')
        buffer('  for (index_t i = 0; i < q; ++i) {')

        # Baue die finale Kollisionsgleichung zusammen
        collision_step = f"f_reg[i] - ({tau_inv} * (f_reg[i] - f_eq[i]))"

        if source_term_cpp_variable:
            # Wenn ein Source Term existiert, füge ihn hinzu
            buffer(f"    f_reg[i] = {collision_step} + {source_term_cpp_variable}[i];")
        else:
            # Ansonsten die Standard-BGK-Gleichung
            buffer(f"    f_reg[i] = {collision_step};")

        buffer('  }')
        buffer('}', cond=ncm)
>>>>>>> 37c22026
<|MERGE_RESOLUTION|>--- conflicted
+++ resolved
@@ -25,22 +25,6 @@
     def kernel_tau_inv(self, reg: 'DefaultCodeGeneration'):
         variable = self.cuda_tau_inv(reg)
         return reg.kernel_hook(f"static_cast<scalar_t>({variable})", Parameter('scalar_t', variable))
-
-    def generate(self, reg: 'DefaultCodeGeneration'):
-        tau_inv = self.kernel_tau_inv(reg)
-
-<<<<<<< HEAD
-        for q in range(reg.stencil.q):
-            f_q = reg.f_reg(q)
-            f_eq_q = reg.equilibrium.f_eq(reg, q)
-            reg.pipe.append(f"{f_q}={f_q}-({tau_inv}*({f_q}-{f_eq_q}));")
-=======
-            generator.launcher_hook(tau_inv, f"double {tau_inv}", tau_inv, '1./simulation.collision.tau')
-
-        if not generator.kernel_hooked(tau_inv):
-            generator.kernel_hook(tau_inv, f"scalar_t {tau_inv}", f"static_cast<scalar_t>({tau_inv})")
-
-        return tau_inv
 
     def generate(self, generator: 'Generator'):
         tau_inv = self.generate_tau_inv(generator)
@@ -73,5 +57,4 @@
             buffer(f"    f_reg[i] = {collision_step};")
 
         buffer('  }')
-        buffer('}', cond=ncm)
->>>>>>> 37c22026
+        buffer('}', cond=ncm)